"""
------------------------------------------
File name: xarrayinterface.py
Author: Christopher Polster
"""
import functools
import numpy as np
import xarray as xr

from hn2016_falwa import __version__
from hn2016_falwa.oopinterface import QGFieldNH18


def _is_ascending(arr):
    return np.all(np.diff(arr) > 0)

def _is_descending(arr):
    return np.all(np.diff(arr) < 0)

def _is_equator(x):
    return abs(x) < 1.0e-4

# Coordinate name lookup
_NAMES_PLEV = ["plev", "lev", "level", "isobaricInhPa"]
_NAMES_YLAT = ["ylat", "lat", "latitude"]
_NAMES_XLON = ["xlon", "lon", "longitude"]
_NAMES_TIME = ["time", "date", "datetime"]
# Wind and temperature name lookup
_NAMES_U = ["u", "U"]
_NAMES_V = ["v", "V"]
_NAMES_T = ["t", "T"]
# Budget terms name lookup
_NAMES_LWA  = ["lwa_baro"]
_NAMES_CZAF = ["convergence_zonal_advective_flux"]
_NAMES_DEMF = ["divergence_eddy_momentum_flux"]
_NAMES_MHF  = ["meridional_heat_flux"]

def _get_dataarray(data, names, user_names=None):
    name = _get_name(data, names, user_names=None)
    return data[name]

def _get_name(ds, names, user_names=None):
    # If the first name from the list of defaults is in the user-provided
    # dictionary, use the name provided there
    if user_names is not None and names[0] in user_names:
        name = user_names[names[0]]
        if name not in ds:
            raise KeyError(f"specified variable '{name}' not found")
        return name
    # Else, search in default list of names
    for name in names:
        if name in ds:
            return name
    raise KeyError(f"no matching variable for '{names[0]}' found")

def _map_collect(f, xs, names, postprocess=None):
    out = { name: [] for name in names }
    for x in xs:
        for name, y in zip(names, f(x)):
            out[name].append(y)
    if postprocess is not None:
        for name in names:
            out[name] = postprocess(out[name])
    return out

class _DataArrayCollector(property):
    # Getter properties for DataArray-based access to QGField properties.
    # Inherits from property, so instances are recognized as properties by
    # sphinx for the docs.

    def __init__(self, name, dimnames, dimvars=None):
        self.name = name
        self.dimnames = dimnames
        self.dimvars = dimvars if dimvars is not None else dimnames
        self.__doc__ = (
            f"See :py:attr:`oopinterface.QGField.{name}`."
            "\n\nReturns\n-------\nxarray.DataArray"
        )

    def __get__(self, obj, objtype=None):
        fields = obj.fields
        data = np.asarray([getattr(field, self.name) for field in fields])
        coords = ({
            coord: getattr(fields[0], var)
            for coord, var in zip(self.dimnames, self.dimvars)
        })
        coords.update(obj._other_coords)
        dims = (*obj._other_dims, *self.dimnames)
        shape = (*obj._other_shape, *(getattr(fields[0], var).size for var in self.dimvars))
        return xr.DataArray(data.reshape(shape), coords, dims, self.name, obj.attrs)


class QGDataset:
    """A wrapper for multiple QGField objects with xarray in- and output.

    For each combination of timestep, ensemble member, etc. in the input data,
    a :py:class:`oopinterface.QGField` object is instanciated. The constructor
    will automatically flip latitude and pressure dimensions of the input data
    if necessary to meet the requirements of QGField.

    This wrapper class imitates the methods of QGField (but not the
    properties/attributes) and collects and re-organizes output data in xarray
    Datasets for convenience. All calculations are performed by the QGField
    routines.

    .. versionadded:: 0.6.1

    Parameters
    ----------
    da_u : xarray.DataArray | xarray.Dataset
        Input 3D fields of zonal wind. The 3D fields's dimensions must end with
        height, latitude and longitude. Other dimensions (e.g. time, ensemble
        member id) are preserved in the output datasets.
        Alternatively, a dataset can be given, from which `u`, `v` and `T`
        fields are then extracted. The `da_v` and `da_t` arguments can then be
        omitted or used as an override.
    da_v : xarray.DataArray, optional
        Input 3D fields of meridional wind. The 3D fields's dimensions must end
        with height, latitude and longitude. Other dimensions (e.g. time,
        ensemble member id) are preserved in the output datasets.
    da_t : xarray.DataArray, optional
        Input 3D fields of temperature. The 3D fields's dimensions must end
        with height, latitude and longitude. Other dimensions (e.g. time,
        ensemble member id) are preserved in the output datasets.
    var_names : dict, optional
        If the auto-detection of variable or coordinate names fails, provide
        a lookup table that maps `plev`, `ylat`, `xlon`, `u`, `v` and/or `t` to
        the names used in the dataset.
    qgfield : QGField class, optional
        The QGField class to use in the computation. Default:
        :py:class:`oopinterface.QGFieldNH18`.
    qgfield_args : tuple, optional
        Positional arguments given to the QGField constructor.
    qgfield_kwargs : dict, optional
        Keyword arguments given to the QGField constructor.

    Examples
    -------
<<<<<<< HEAD

    :doc:`notebooks/demo_script_for_nh2018_with_xarray`

    >>> data_u = xarray.load_dataset("path/to/some/u-data.nc")
    >>> data_v = xarray.load_dataset("path/to/some/v-data.nc")
    >>> data_t = xarray.load_dataset("path/to/some/t-data.nc")
    >>> qgds = QGDataset(data_u, data_v, data_t)
=======
    >>> data = xarray.open_dataset("path/to/some/uvt-data.nc")
    >>> qgds = QGDataset(data)
    >>> qgds.interpolate_fields()
    <xarray.Dataset> ...
>>>>>>> cc53c735
    """

    def __init__(self, da_u, da_v=None, da_t=None, *, var_names=None,
                 qgfield=QGFieldNH18, qgfield_args=None, qgfield_kwargs=None):
        if var_names is None:
            var_names = dict()
        # Also support construction from single-arg and mixed variants
        if isinstance(da_u, xr.Dataset):
            # Fill up missing DataArrays for v and t from the Dataset but give
            # priority to existing v and t fields from the args
            if da_v is None:
                da_v = _get_dataarray(da_u, _NAMES_V, var_names)
            if da_t is None:
                da_t = _get_dataarray(da_u, _NAMES_T, var_names)
            # Always take u
            da_u = _get_dataarray(da_u, _NAMES_U, var_names)
        # Assertions about da_u, da_v, da_t
        assert da_u is not None, "missing u field"
        assert da_v is not None, "missing v field"
        assert da_t is not None, "missing t field"
        # Assign standard names to the input fields
        da_u = da_u.rename("u")
        da_v = da_v.rename("v")
        da_t = da_t.rename("t")
        # Merge into one dataset and keep the reference. xarray will avoid
        # copying the data in the merge, so the operation should be relatively
        # cheap and fast. The merge further verifies that the coordinates of
        # the three DataArrays match.
        self._ds = xr.merge([da_u, da_v, da_t], join="exact", compat="equals")
        # QGField* configuration
        self._qgfield = qgfield
        self._qgfield_args = list() if qgfield_args is None else qgfield_args
        self._qgfield_kwargs = dict() if qgfield_kwargs is None else qgfield_kwargs
        # Extract spatial coordinates
        da_plev = _get_dataarray(self._ds.coords, _NAMES_PLEV, var_names)
        da_ylat = _get_dataarray(self._ds.coords, _NAMES_YLAT, var_names)
        da_xlon = _get_dataarray(self._ds.coords, _NAMES_XLON, var_names)
        # Check that field coordinates end in lev, lat, lon
        assert da_u.dims[-3] == da_plev.name, f"dimension -3 of input fields must be '{da_plev.name}' (plev)"
        assert da_u.dims[-2] == da_ylat.name, f"dimension -2 of input fields must be '{da_ylat.name}' (ylat)"
        assert da_u.dims[-1] == da_xlon.name, f"dimension -1 of input fields must be '{da_xlon.name}' (xlon)"
        assert da_u.dims == da_v.dims, f"dimensions of fields '{da_u.name}' (u) and '{da_v.name}' (v) don't match"
        assert da_u.dims == da_t.dims, f"dimensions of fields '{da_u.name}' (u) and '{da_t.name}' (t) don't match"
        # The input data may contain multiple time steps, ensemble members etc.
        # Flatten all these other dimensions so a single loop covers all
        # fields. These dimensions are restored in the output datasets.
        self._other_dims = da_u.dims[:-3]
        self._other_shape = tuple(da_u[dim].size for dim in self._other_dims)
        self._other_size = np.product(self._other_shape, dtype=np.int64)
        _shape = (self._other_size, *da_u.shape[-3:])
        # Extract value arrays and collapse all additional dimensions
        u = da_u.data.reshape(_shape)
        v = da_v.data.reshape(_shape)
        t = da_t.data.reshape(_shape)
        # Automatically determine how fields need to be flipped so they match
        # the requirements of QGField and extract coordinate values
        flip = []
        # Ensure that ylat is ascending
        ylat = da_ylat.values
        if not _is_ascending(ylat):
            ylat = np.flip(ylat)
            flip.append(-2)
        # Ensure that plev is descending
        plev = da_plev.values
        if not _is_descending(plev):
            plev = np.flip(plev)
            flip.append(-3)
        # Ordering of xlon doesn't matter here
        xlon = da_xlon.values
        # Create a QGField object for each combination of timestep, ensemble
        # member, etc.
        self._fields = []
        for u_field, v_field, t_field in zip(u, v, t):
            # Apply reordering to fields
            if flip:
                u_field = np.flip(u_field, axis=flip)
                v_field = np.flip(v_field, axis=flip)
                t_field = np.flip(t_field, axis=flip)
            field = self._qgfield(xlon, ylat, plev, u_field, v_field, t_field,
                                  *self._qgfield_args, **self._qgfield_kwargs)
            self._fields.append(field)
        # Make sure there is at least one field in the dataset
        assert self._fields, "empty input"

    @property
    def fields(self):
        """Access to the QGField objects created by the QGDataset.

        The :py:class:`.oopinterface.QGField` objects are stored in a flattened
        list.
        """
        return self._fields

    @property
    def _other_coords(self):
        return {dim: self._ds[dim] for dim in self._other_dims}

    @property
    def attrs(self):
        """Metadata dictionary that is attached to output datasets."""
        field = self._fields[0]
        return {
            "kmax": field.kmax,
            "dz": field.dz,
            "maxit": field.maxit,
            "tol": field.tol,
            "npart": field.npart,
            "rjac": field.rjac,
            "scale_height": field.scale_height,
            "cp": field.cp,
            "dry_gas_constant": field.dry_gas_constant,
            "omega": field.omega,
            "planet_radius": field.planet_radius,
            "prefactor": field.prefactor,
            "protocol": self._qgfield.__name__,
            "package": f"hn2016_falwa {__version__}"
        }

    def interpolate_fields(self):
        """Collect the output of `interpolate_fields` in a dataset.

        See :py:meth:`.oopinterface.QGField.interpolate_fields`.

        .. note::
            A QGField class may define static stability globally or
            hemispherically on each level. The output dataset contains a single
            variable for static stability in case of a global definition and
            two variables for static stability for a hemispheric definition
            (suffix ``_n`` for the northern hemisphere and ``_s`` for the
            southern hemisphere).

        Returns
        -------
        xarray.Dataset
        """
        # Call interpolate_fields on all QGField objects
        out_fields = _map_collect(
            lambda field: field.interpolate_fields(),
            self._fields,
            ["qgpv", "interpolated_u", "interpolated_v", "interpolated_theta", "static_stability"],
            postprocess=np.asarray
        )
        # Take the first field to extract coordinates and metadata
        _field = self.fields[0]
        # Prepare coordinate-related data for the output: interpolated data is
        # transferred onto the QG height grid, fields are functions of height,
        # latitude, longitude
        out_dims = (*self._other_dims, "height", "ylat", "xlon")
        out_shape = (*self._other_shape, _field.height.size, _field.ylat.size, _field.xlon.size)
        # Special case: static stability (global for NH18, hemispheric for NHN22)
        stability = out_fields["static_stability"]
        data_vars_stability = {}
        if stability.ndim == 2:
            # One vertical profile of static stability per field: global
            data_vars_stability["static_stability"] = (out_dims[:-2], stability.reshape(out_shape[:-2]))
        elif stability.ndim == 3 and stability.shape[-2] == 2:
            # Two vertical profiles of static stability per field: hemispheric
            data_vars_stability["static_stability_n"] = (out_dims[:-2], stability[:,0,:].reshape(out_shape[:-2]))
            data_vars_stability["static_stability_s"] = (out_dims[:-2], stability[:,1,:].reshape(out_shape[:-2]))
        else:
            raise ValueError(f"cannot process shape of returned static stability field: {stability.shape}")
        # Combine all outputs into a dataset, reshape to restore the original
        # other dimensions that were flattened earlier
        return xr.Dataset(
            data_vars={
                "qgpv": (out_dims, out_fields["qgpv"].reshape(out_shape)),
                "interpolated_u": (out_dims, out_fields["interpolated_u"].reshape(out_shape)),
                "interpolated_v": (out_dims, out_fields["interpolated_v"].reshape(out_shape)),
                "interpolated_theta": (out_dims, out_fields["interpolated_theta"].reshape(out_shape)),
                **data_vars_stability
            },
            coords={
                **self._other_coords,
                "height": _field.height,
                "ylat": _field.ylat,
                "xlon": _field.xlon,
            },
            attrs=self.attrs
        )

    # Accessors for individual field properties computed in interpolate_fields
    qgpv = _DataArrayCollector(
        "qgpv",
        ["height", "ylat", "xlon"]
    )
    interpolated_u = _DataArrayCollector(
        "interpolated_u",
        ["height", "ylat", "xlon"]
    )
    interpolated_v = _DataArrayCollector(
        "interpolated_v",
        ["height", "ylat", "xlon"]
    )
    interpolated_theta = _DataArrayCollector(
        "interpolated_theta",
        ["height", "ylat", "xlon"]
    )

    def compute_reference_states(self):
        """Collect the output of `compute_reference_states` in a dataset.

        See :py:meth:`.oopinterface.QGField.compute_reference_states`.

        Returns
        -------
        xarray.Dataset
        """
        # Call compute_reference_states on all QGField objects
        out_fields = _map_collect(
            lambda field: field.compute_reference_states(),
            self._fields,
            ["qref", "uref", "ptref"],
            postprocess=np.asarray
        )
        # Take the first field to extract coordinates and metadata
        _field = self.fields[0]
        # Prepare coordinate-related data for the output
        _ylat = _field.ylat_ref_states
        # 2D data, function of height and latitude
        out_dims = (*self._other_dims, "height", "ylat")
        out_shape = (*self._other_shape, _field.height.size, _ylat.size)
        # Combine all outputs into a dataset, reshape to restore the original
        # other dimensions that were flattened earlier
        return xr.Dataset(
            data_vars={
                "qref": (out_dims, out_fields["qref"].reshape(out_shape)),
                "uref": (out_dims, out_fields["uref"].reshape(out_shape)),
                "ptref": (out_dims, out_fields["ptref"].reshape(out_shape)),
            },
            coords={
                **self._other_coords,
                "height": _field.height,
                "ylat": _ylat,
            },
            attrs=self.attrs
        )

    # Accessors for individual field properties computed in compute_reference_states
    qref = _DataArrayCollector(
        "qref",
        ["height", "ylat"],
        ["height", "ylat_ref_states"]
    )
    uref = _DataArrayCollector(
        "uref",
        ["height", "ylat"],
        ["height", "ylat_ref_states"]
    )
    ptref = _DataArrayCollector(
        "ptref",
        ["height", "ylat"],
        ["height", "ylat_ref_states"]
    )

    def compute_lwa_and_barotropic_fluxes(self):
        """Collect the output of `compute_lwa_and_barotropic_fluxes` in a dataset.

        See :py:meth:`.oopinterface.QGField.compute_lwa_and_barotropic_fluxes`.

        Returns
        -------
        xarray.Dataset
        """
        # Call compute_lwa_and_barotropic_fluxes on all QGField objects
        out_fields = _map_collect(
            lambda field: field.compute_lwa_and_barotropic_fluxes(),
            self._fields,
            ["adv_flux_f1", "adv_flux_f2", "adv_flux_f3", "convergence_zonal_advective_flux",
                "divergence_eddy_momentum_flux", "meridional_heat_flux", "lwa_baro", "u_baro",
                "lwa"],
            postprocess=np.asarray
        )
        # Take the first field to extract coordinates and metadata
        _field = self.fields[0]
        # Prepare coordinate-related data for the output
        _ylat = _field.ylat_ref_states
        # 2D data, function of latitude and longitude
        out_dims_2d = (*self._other_dims, "ylat", "xlon")
        out_shape_2d = (*self._other_shape, _ylat.size, _field.xlon.size)
        # 3D data, function of height, latitude and longitude
        out_dims_3d = (*self._other_dims, "height", "ylat", "xlon")
        out_shape_3d = (*self._other_shape, _field.height.size, _ylat.size, _field.xlon.size)
        # Combine all outputs into a dataset, reshape to restore the original
        # other dimensions that were flattened earlier
        return xr.Dataset(
            data_vars={
                "adv_flux_f1": (out_dims_2d, out_fields["adv_flux_f1"].reshape(out_shape_2d)),
                "adv_flux_f2": (out_dims_2d, out_fields["adv_flux_f2"].reshape(out_shape_2d)),
                "adv_flux_f3": (out_dims_2d, out_fields["adv_flux_f3"].reshape(out_shape_2d)),
                "convergence_zonal_advective_flux": (out_dims_2d, out_fields["convergence_zonal_advective_flux"].reshape(out_shape_2d)),
                "divergence_eddy_momentum_flux": (out_dims_2d, out_fields["divergence_eddy_momentum_flux"].reshape(out_shape_2d)),
                "meridional_heat_flux": (out_dims_2d, out_fields["meridional_heat_flux"].reshape(out_shape_2d)),
                "lwa_baro": (out_dims_2d, out_fields["lwa_baro"].reshape(out_shape_2d)),
                "u_baro": (out_dims_2d, out_fields["u_baro"].reshape(out_shape_2d)),
                "lwa": (out_dims_3d, out_fields["lwa"].reshape(out_shape_3d)),
            },
            coords={
                **self._other_coords,
                "height": _field.height,
                "ylat": _ylat,
                "xlon": _field.xlon,
            },
            attrs=self.attrs
        )

    # Accessors for individual field properties computed in compute_lwa_and_barotropic_fluxes
    adv_flux_f1 = _DataArrayCollector(
        "adv_flux_f1",
        ["ylat", "xlon"],
        ["ylat_ref_states", "xlon"]
    )
    adv_flux_f2 = _DataArrayCollector(
        "adv_flux_f2",
        ["ylat", "xlon"],
        ["ylat_ref_states", "xlon"]
    )
    adv_flux_f3 = _DataArrayCollector(
        "adv_flux_f3",
        ["ylat", "xlon"],
        ["ylat_ref_states", "xlon"]
    )
    convergence_zonal_advective_flux = _DataArrayCollector(
        "convergence_zonal_advective_flux",
        ["ylat", "xlon"],
        ["ylat_ref_states", "xlon"]
    )
    divergence_eddy_momentum_flux = _DataArrayCollector(
        "divergence_eddy_momentum_flux",
        ["ylat", "xlon"],
        ["ylat_ref_states", "xlon"]
    )
    meridional_heat_flux = _DataArrayCollector(
        "meridional_heat_flux",
        ["ylat", "xlon"],
        ["ylat_ref_states", "xlon"]
    )
    lwa_baro = _DataArrayCollector(
        "lwa_baro",
        ["ylat", "xlon"],
        ["ylat_ref_states", "xlon"]
    )
    u_baro = _DataArrayCollector(
        "u_baro",
        ["ylat", "xlon"],
        ["ylat_ref_states", "xlon"]
    )
    lwa = _DataArrayCollector(
        "lwa",
        ["height", "ylat", "xlon"],
        ["height", "ylat_ref_states", "xlon"]
    )



def integrate_budget(ds, var_names=None):
    """Compute the integrated LWA budget terms for the given data.

    Integrates the LWA tendencies from equation (2) of `NH18
    <https://doi.org/10.1126/science.aat0721>`_ in time (over the time interval
    covered by the input data). The residual (term IV) is determined by
    subtracting terms (I), (II) and (III) from the LWA difference between the
    last and first time step in the data. Uses
    :py:meth:`xarray.DataArray.integrate` for the time integration of the
    tendencies.

    See :py:meth:`QGDataset.compute_lwa_and_barotropic_fluxes`, which computes
    all required tendency terms as well as the LWA fields.

    .. versionadded:: 0.6.1

    Parameters
    ----------
    ds : xarray.Dataset
        Input dataset containing the budget tendencies for the time integration
        interval.
    var_names : dict, optional
        The names of LWA and the tendency term variables are automatically
        detected. If the auto-detection fails, provide a lookup table that maps
        `time`, `lwa_baro`, `convergence_zonal_advective_flux`,
        `divergence_eddy_momentum_flux`, and/or `meridional_heat_flux` to the
        names used in the input dataset.

    Returns
    -------
    xarray.Dataset

    Examples
    -------
    >>> qgds = QGDataset(data)
    >>> terms = qgds.compute_lwa_and_barotropic_fluxes()
    >>> compute_budget(terms.isel({ "time": slice(5, 10) }))
    """
    name_time = _get_name(ds, _NAMES_TIME, var_names)
    name_lwa  = _get_name(ds, _NAMES_LWA,  var_names)
    name_czaf = _get_name(ds, _NAMES_CZAF, var_names)
    name_demf = _get_name(ds, _NAMES_DEMF, var_names)
    name_mhf  = _get_name(ds, _NAMES_MHF,  var_names)
    # Integration time interval covered by the data
    start = ds[name_time].values[0]
    stop = ds[name_time].values[-1]
    # Determine the change in LWA over the time interval
    dlwa = ds[name_lwa].sel({ name_time: stop }) - ds[name_lwa].sel({ name_time: start })
    # Integrate the known tendencies in time
    czaf = ds[name_czaf].integrate(coord=name_time, datetime_unit="s")
    demf = ds[name_demf].integrate(coord=name_time, datetime_unit="s")
    mhf  = ds[name_mhf].integrate(coord=name_time, datetime_unit="s")
    # Compute the residual from the difference between the explicitly computed
    # budget terms and the actual change in LWA
    res  = dlwa - czaf - demf - mhf
    # Include all 5 integrated budget terms in the output
    data_vars = {
        "delta_lwa": dlwa,
        "integrated_convergence_zonal_advective_flux": czaf,
        "integrated_divergence_eddy_momentum_flux": demf,
        "integrated_meridional_heat_flux": mhf,
        "residual": res
    }
    # Copy attributes from original dataset and add information about
    # integration interval (start and end timestamps as well as integration
    # time interval in seconds)
    attrs = dict(ds.attrs)
    attrs["integration_start"] = str(start)
    attrs["integration_stop"] = str(stop)
    attrs["integration_seconds"] = (stop - start) / np.timedelta64(1000000000)
    return xr.Dataset(data_vars, ds.coords, attrs)


def hemisphere_to_globe(ds, var_names=None):
    """Create a global dataset from a hemispheric one.

    Takes data from the given hemisphere, mirrors it to the other hemisphere
    and combines both hemispheres into a global dataset.

    If the meridional wind component is found in the dataset, its values will
    be negated. This results in identical fields of local wave activity on both
    hemispheres (since absolute vorticity is also the same except for the
    sign), making it possible to use `northern_hemisphere_only` in the methods
    of :py:class:`QGDataset` even if only southern hemisphere data is
    available. Discontinuities in the meridional wind and derived fields arise
    due to this at the equator but they generally have only a small effect on
    the outputs.

    .. versionadded:: 0.6.1

    Parameters
    ----------
    ds : xarray.Dataset
        Input dataset. Must contain the equator (0° latitude).
    var_names : dict, optional
        The names of the latitude and meridional wind fields are automatically
        detected. If the auto-detection of the latitude coordinate and/or the
        meridional wind component fails, provide a lookup table that maps
        `ylat`, and/or `v` to the names used in the dataset.

    Returns
    -------
    xarray.Dataset
    """
    # Determine if the northern or southern hemisphere is present
    ylat_name = _get_name(ds, _NAMES_YLAT, var_names)
    eq0 = _is_equator(ds[ylat_name][0])
    assert eq0 or _is_equator(ds[ylat_name][-1]), (
        "equator not found on the hemisphere; "
        "make sure latitudes either begin or end with 0° latitude"
    )
    # Flip the data along ylat and omit the equator which should not appear
    # twice in the output
    flipped_noeq = slice(None, 0, -1) if eq0 else slice(-2, None, -1)
    sd = ds.reindex({ ylat_name: ds[ylat_name][flipped_noeq] })
    # Latitudes are now on the other hemisphere
    sd[ylat_name] = -sd[ylat_name]
    # Also flip the meridional wind (if present in the dataset). This results
    # in mirrored LWA fields on both hemispheres, the discontinuities this
    # creates on the equator are acceptable.
    try:
        v_name = _get_name(ds, _NAMES_V, var_names)
        sd[v_name] = -sd[v_name]
    except KeyError:
        pass
    # Assemble global dataset
    return xr.concat([sd, ds] if eq0 else [ds, sd], dim=ylat_name)<|MERGE_RESOLUTION|>--- conflicted
+++ resolved
@@ -35,9 +35,11 @@
 _NAMES_DEMF = ["divergence_eddy_momentum_flux"]
 _NAMES_MHF  = ["meridional_heat_flux"]
 
+
 def _get_dataarray(data, names, user_names=None):
     name = _get_name(data, names, user_names=None)
     return data[name]
+
 
 def _get_name(ds, names, user_names=None):
     # If the first name from the list of defaults is in the user-provided
@@ -53,6 +55,7 @@
             return name
     raise KeyError(f"no matching variable for '{names[0]}' found")
 
+
 def _map_collect(f, xs, names, postprocess=None):
     out = { name: [] for name in names }
     for x in xs:
@@ -62,6 +65,7 @@
         for name in names:
             out[name] = postprocess(out[name])
     return out
+
 
 class _DataArrayCollector(property):
     # Getter properties for DataArray-based access to QGField properties.
@@ -136,7 +140,10 @@
 
     Examples
     -------
-<<<<<<< HEAD
+    >>> data = xarray.open_dataset("path/to/some/uvt-data.nc")
+    >>> qgds = QGDataset(data)
+    >>> qgds.interpolate_fields()
+    <xarray.Dataset> ...
 
     :doc:`notebooks/demo_script_for_nh2018_with_xarray`
 
@@ -144,12 +151,6 @@
     >>> data_v = xarray.load_dataset("path/to/some/v-data.nc")
     >>> data_t = xarray.load_dataset("path/to/some/t-data.nc")
     >>> qgds = QGDataset(data_u, data_v, data_t)
-=======
-    >>> data = xarray.open_dataset("path/to/some/uvt-data.nc")
-    >>> qgds = QGDataset(data)
-    >>> qgds.interpolate_fields()
-    <xarray.Dataset> ...
->>>>>>> cc53c735
     """
 
     def __init__(self, da_u, da_v=None, da_t=None, *, var_names=None,
