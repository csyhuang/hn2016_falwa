--- conflicted
+++ resolved
@@ -11,11 +11,7 @@
 description = "Python package to compute finite-amplitude local wave activity diagnostics (Huang and Nakamura 2016, JAS)"
 readme = "readme.md"
 license = { file="LICENSE.txt" }
-<<<<<<< HEAD
 version = "2.2.0"
-=======
-version = "2.1.0"
->>>>>>> 3b2773c7
 requires-python = ">=3.10"
 classifiers = [
     "License :: OSI Approved :: MIT License",
