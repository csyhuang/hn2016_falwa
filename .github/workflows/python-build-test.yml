# This workflow will install Python dependencies, run tests and lint with a variety of Python versions
# For more information see: https://docs.github.com/en/actions/automating-builds-and-tests/building-and-testing-python

name: Python package

on:
  push:
<<<<<<< HEAD
    branches: [ "master", "csyhuang-layerwise-fluxes" ]
=======
    branches: [ "master", "csyhuang-layerwise-fluxes", "csyhuang-v2.1.0" ]
>>>>>>> b3801076
  pull_request:
    branches: [ "master" ]

jobs:
  build:

    runs-on: ubuntu-latest
    strategy:
      fail-fast: false
      matrix:
        python-version: ["3.10", "3.11", "3.12"]

    steps:
    - uses: actions/checkout@v3
    - name: Set up Python ${{ matrix.python-version }}
      uses: actions/setup-python@v3
      with:
        python-version: ${{ matrix.python-version }}
    - name: Install dependencies
      run: |
        python -m pip install --upgrade pip
        python -m pip install flake8
        python -m pip install coverage
        sudo apt-get install gfortran
        python -m pip install .[test]
    - name: Test with pytest
      run: |
        coverage run -m pytest -k "not output_results"
        # Skipped tests/test_output_results.py due to permission issue accessing sample dataset
    - name: Upload Coverage to Codecov
      run: |
        bash <(curl -s https://codecov.io/bash)
    - name: Lint with flake8
      run: |
        # stop the build if there are Python syntax errors or undefined names
        flake8 . --count --select=E9,F63,F7,F82 --show-source --statistics
        # exit-zero treats all errors as warnings. The GitHub editor is 127 chars wide
        flake8 . --count --exit-zero --max-complexity=10 --max-line-length=127 --statistics<|MERGE_RESOLUTION|>--- conflicted
+++ resolved
@@ -5,11 +5,7 @@
 
 on:
   push:
-<<<<<<< HEAD
-    branches: [ "master", "csyhuang-layerwise-fluxes" ]
-=======
     branches: [ "master", "csyhuang-layerwise-fluxes", "csyhuang-v2.1.0" ]
->>>>>>> b3801076
   pull_request:
     branches: [ "master" ]
 
