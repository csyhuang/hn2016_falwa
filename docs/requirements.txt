# Defining the exact version will make sure things don't break
<<<<<<< HEAD
sphinx==5.0
=======
sphinx>5.0
>>>>>>> 4aacd670
sphinx_rtd_theme==1.0.0
readthedocs-sphinx-search==0.3.2
jinja2<3.1
nbsphinx
numpy
scipy
xarray<|MERGE_RESOLUTION|>--- conflicted
+++ resolved
@@ -1,9 +1,5 @@
 # Defining the exact version will make sure things don't break
-<<<<<<< HEAD
-sphinx==5.0
-=======
 sphinx>5.0
->>>>>>> 4aacd670
 sphinx_rtd_theme==1.0.0
 readthedocs-sphinx-search==0.3.2
 jinja2<3.1
