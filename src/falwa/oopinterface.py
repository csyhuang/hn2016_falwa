--- conflicted
+++ resolved
@@ -749,7 +749,9 @@
                 Try compute_lwa_only instead if you deem appropriate.
                 """)
 
-<<<<<<< HEAD
+        if not self._reference_states_computed:
+            raise ValueError("Reference states have not been computed yet.")
+
         # TODO: need a check for reference states computed. If not, throw an error.
         if ncforce is None:
             print("line 748: ncforce is None")
@@ -759,13 +761,7 @@
             ncforce = np.swapaxes(ncforce, 0, 2)  # Convert from python to fortran indexing
             assert ncforce.shape == self._interpolated_field_storage.interpolated_theta.shape
 
-        self._compute_intermediate_barotropic_flux_terms(ncforce=ncforce)
-=======
-        if not self._reference_states_computed:
-            raise ValueError("Reference states have not been computed yet.")
-
         self._compute_intermediate_flux_terms(ncforce=ncforce)
->>>>>>> b3801076
 
         # === Compute named fluxes in NH18 ===
         clat = self._clat[-self.equator_idx:] if self.northern_hemisphere_results_only else self._clat
@@ -775,9 +771,9 @@
                 (2 * self.planet_radius * self.dphi * clat), 0, 1)
 
         zonal_adv_flux_sum = np.swapaxes((
-                self._barotropic_flux_terms_storage.ua1baro
-                + self._barotropic_flux_terms_storage.ua2baro
-                + self._barotropic_flux_terms_storage.ep1baro), 0, 1)
+            self._barotropic_flux_terms_storage.ua1baro
+            + self._barotropic_flux_terms_storage.ua2baro
+            + self._barotropic_flux_terms_storage.ep1baro), 0, 1)
         self._output_barotropic_flux_terms_storage.convergence_zonal_advective_flux = \
             zonal_convergence(
                 field=zonal_adv_flux_sum,
@@ -1506,7 +1502,6 @@
     def jd(self):
         return self._jd
 
-<<<<<<< HEAD
     def _compute_lwa_and_barotropic_fluxes_wrapper(self, pv, uu, vv, pt, ncforce, tn0, qref, uref, tref, jb, is_nhem):
         astar1, astar2, ncforce3d, ua1, ua2, ep1, ep2, ep3, ep4 = compute_flux_dirinv_nshem(
             pv=pv,
@@ -1569,17 +1564,11 @@
             ylat=ylat_input, omega=omega, python_indexing=False)
         return ylat_input, qref_correct_unit
 
-=======
->>>>>>> b3801076
     def compute_ncforce_from_heating_rate(self, heating_rate):
         """
         Parameters
         ----------
-<<<<<<< HEAD
         heating_rate(np.array): the diabatic heating output from reanalysis data that has unit K/s.
-=======
-        heating_rate(np.array): the diabatic heating output from reanalysis data on pressure levels that has unit K/s.
->>>>>>> b3801076
 
         Returns
         -------
@@ -1590,11 +1579,7 @@
         interpolated_heating_rate = self._vertical_interpolation(heating_rate, kind="linear", axis=0)
 
         # Calculate q_dot on regular z-grid (kmax, nlat, nlon)
-<<<<<<< HEAD
         ncforce_input = z_derivative_of_prod(
-=======
-        ncforce_input = utilities.z_derivative_of_prod(
->>>>>>> b3801076
             stat_n=self._domain_average_storage.static_stability_n,
             stat_s=self._domain_average_storage.static_stability_s,
             kmax=self.kmax,
@@ -1606,7 +1591,6 @@
                 self.height[:, np.newaxis] / self.scale_height))
         return ncforce_input
 
-<<<<<<< HEAD
     def compute_layerwise_lwa_fluxes(self, ncforce=None):
         """
         Compute layerwise lwa fluxes, ua1, ua2, ep1, ep2, ep3, ep4, and ncforce
@@ -1712,9 +1696,6 @@
         self._layerwise_flux_terms_storage.stretch_term = -np.swapaxes(inner_ep4, 0, 2)
 
     def _compute_intermediate_barotropic_flux_terms(self, ncforce):
-=======
-    def _compute_intermediate_flux_terms(self, ncforce=None):
->>>>>>> b3801076
         """
         Intermediate flux term computation for NHN 2022 GRL. Note that numerical instability is observed occasionally,
         so please used with caution.
